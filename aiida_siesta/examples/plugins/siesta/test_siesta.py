#!/usr/bin/env runaiida
# -*- coding: utf-8 -*-

from __future__ import absolute_import
from __future__ import print_function

import sys
import os

from aiida.engine import submit
from aiida.orm import load_code
from aiida_siesta.calculations.siesta import SiestaCalculation
from aiida.plugins import DataFactory

#  Siesta calculation on benzene molecule

PsfData = DataFactory('siesta.psf')
Dict = DataFactory('dict')
KpointsData = DataFactory('array.kpoints')
StructureData = DataFactory('structure')

try:
    dontsend = sys.argv[1]
    if dontsend == "--dont-send":
        submit_test = True
    elif dontsend == "--send":
        submit_test = False
    else:
        raise IndexError
except IndexError:
    print(("The first parameter can only be either "
           "--send or --dont-send"),
          file=sys.stderr)
    sys.exit(1)
#
try:
    codename = sys.argv[2]
except IndexError:
    codename = 'Siesta4.0.1@kelvin'

#
#------------------Code and computer options ---------------------------
#
code = load_code(codename)

options = {
    "queue_name": "debug",
    "max_wallclock_seconds": 1700,
    "resources": {
        "num_machines": 1,
        "num_mpiprocs_per_machine": 1,
    }
}

#TO DO:
# A Siesta executable compiled in serial mode might not work properly
# on a computer set up for MPI operation.
# This snippet can be used to check whether a code has been compiled
# with mpi support, and act accordingly
# For this to work, the user has to manually add the record in the
# database. In the verdi shell:
#
# code = load_node(code_PK)
# code.set_extra("mpi",True)
#code_mpi_enabled =  False
#try:
#    code_mpi_enabled =  code.get_extra("mpi")
#except AttributeError:
#    pass
#calc.set_withmpi(code_mpi_enabled)
#-----------------------------------------------------------------------

#
#-------------------------- Settings ---------------------------------
#
settings_dict = {'additional_retrieve_list': ['aiida.BONDS', 'aiida.EIG']}
settings = Dict(dict=settings_dict)
#---------------------------------------------------------------------

#
#-------------------------- Structure --------------------------------
#
alat = 15.  # angstrom
cell = [
    [
        alat,
        0.,
        0.,
    ],
    [
        0.,
        alat,
        0.,
    ],
    [
        0.,
        0.,
        alat,
    ],
]

# Note an atom tagged (for convenience) with a different label

s = StructureData(cell=cell)
s.append_atom(position=(0.000, 0.000, 0.468), symbols=['H'])
s.append_atom(position=(0.000, 0.000, 1.620), symbols=['C'])
s.append_atom(position=(0.000, -2.233, 1.754), symbols=['H'])
s.append_atom(position=(0.000, 2.233, 1.754), symbols=['H'])
s.append_atom(position=(0.000, -1.225, 2.327), symbols='C', name="Cred")
s.append_atom(position=(0.000, 1.225, 2.327), symbols=['C'])
s.append_atom(position=(0.000, -1.225, 3.737), symbols=['C'])
s.append_atom(position=(0.000, 1.225, 3.737), symbols=['C'])
s.append_atom(position=(0.000, -2.233, 4.311), symbols=['H'])
s.append_atom(position=(0.000, 2.233, 4.311), symbols=['H'])
s.append_atom(position=(0.000, 0.000, 4.442), symbols=['C'])
s.append_atom(position=(0.000, 0.000, 5.604), symbols=['H'])

elements = list(s.get_symbols_set())
#-----------------------------------------------------------------------

#
# ----------------------Parameters -------------------------------------
#
# Note the use of '.' in some entries. This will be fixed below.
# Note also that some entries have ':' as separator. This is not
# allowed in Siesta, and will be fixed by the plugin itself. The
# latter case is an unfortunate historical choice. It should not
# be used in modern scripts.
#
<<<<<<< HEAD
params_dict= {
'xc.functional': 'LDA',
'xc.authors': 'CA',
'spin-polarized': True,
'noncollinearspin': False,
'mesh-cutoff': '200.000 Ry',
'max-scfiterations': 1000,
'dm-numberpulay': 5,
'dm-mixingweight': 0.050,
'dm-tolerance': 1.e-4,
'dm-mixscf1': True,
'negl-nonoverlap-int': False,
'solution-method': 'diagon',
'electronic-temperature': '100.000 K',
'md-typeofrun': 'cg',
'md-numcgsteps': 2,
'md-maxcgdispl': '0.200 bohr',
'md-maxforcetol': '0.050 eV/Ang',
'writeforces': True,
'writecoorstep': True,
'write-mulliken-pop': 1,
'%block example-block': """
first line
second line    """,
=======
params_dict = {
    'xc-functional': 'LDA',
    'xc-authors': 'CA',
    'spin-polarized': True,
    'noncollinearspin': False,
    'mesh-cutoff': '200.000 Ry',
    'max-scfiterations': 1000,
    'dm-numberpulay': 5,
    'dm-mixingweight': 0.050,
    'dm-tolerance': 1.e-4,
    'dm-mixscf1': True,
    'negl-nonoverlap-int': False,
    'solution-method': 'diagon',
    'electronic-temperature': '100.000 K',
    'md-typeofrun': 'cg',
    'md-numcgsteps': 2,
    'md-maxcgdispl': '0.200 bohr',
    'md-maxforcetol': '0.050 eV/Ang',
    'writeforces': True,
    'writecoorstep': True,
    'write-mulliken-pop': 1,
>>>>>>> 3817a671
}

parameters = Dict(dict=params_dict)
#------------------------------------------------------------------------

#
# ---------------------Basis Set Info -----------------------------------
# The basis dictionary follows the 'parameters' convention
#
basis_dict = {
    'pao-basistype':
    'split',
    'pao-splitnorm':
    0.150,
    'pao-energyshift':
    '0.020 Ry',
    '%block pao-basis-sizes':
    """
C    SZP
Cred SZ
H    SZP
%endblock pao-basis-sizes""",
}

basis = Dict(dict=basis_dict)
#------------------------------------------------------------------------

#--------------------- Pseudopotentials ---------------------------------
#
# This exemplifies the handling of pseudos for different species
# Those sharing the same pseudo should be indicated.
#
pseudos_list = []
raw_pseudos = [("C.psf", ['C', 'Cred']), ("H.psf", 'H')]

for fname, kinds, in raw_pseudos:
    absname = os.path.realpath(
        os.path.join(os.path.dirname(__file__), "data/sample-psf-family",
                     fname))
    pseudo, created = PsfData.get_or_create(absname, use_first=True)
    if created:
        print("Created the pseudo for {}".format(kinds))
    else:
        print("Using the pseudo for {} from DB: {}".format(kinds, pseudo.pk))
    pseudos_list.append(pseudo)

#-----------------------------------------------------------------------

#
#--All the inputs of a Siesta calculations are listed in a dictionary--
#
inputs = {
    'structure': s,
    'parameters': parameters,
    'code': code,
    'basis': basis,
    'pseudos': {
        'C': pseudos_list[0],
        'Cred': pseudos_list[0],
        'H': pseudos_list[1],
    },
    'metadata': {
        'options': options,
        'label': "Benzene molecule",
    }
}

if submit_test:
    inputs["metadata"]["dry_run"] = True
    inputs["metadata"]["store_provenance"] = False
    process = submit(SiestaCalculation, **inputs)
    #    subfolder, script_filename = calc.submit_test()
    print("Submited test for calculation (uuid='{}')".format(process.uuid))
    print("Check the folder submit_test for the result of the test")
# I could't find a way to access the actual folder (subfolder of submit_test)
# from the calculation node. So I can't print the exact location

else:
    process = submit(SiestaCalculation, **inputs)
    print("Submitted calculation; ID={}".format(process.pk))
    print("For information about this calculation type: verdi process show {}".
          format(process.pk))
    print("For a list of running processes type: verdi process list")<|MERGE_RESOLUTION|>--- conflicted
+++ resolved
@@ -127,32 +127,6 @@
 # latter case is an unfortunate historical choice. It should not
 # be used in modern scripts.
 #
-<<<<<<< HEAD
-params_dict= {
-'xc.functional': 'LDA',
-'xc.authors': 'CA',
-'spin-polarized': True,
-'noncollinearspin': False,
-'mesh-cutoff': '200.000 Ry',
-'max-scfiterations': 1000,
-'dm-numberpulay': 5,
-'dm-mixingweight': 0.050,
-'dm-tolerance': 1.e-4,
-'dm-mixscf1': True,
-'negl-nonoverlap-int': False,
-'solution-method': 'diagon',
-'electronic-temperature': '100.000 K',
-'md-typeofrun': 'cg',
-'md-numcgsteps': 2,
-'md-maxcgdispl': '0.200 bohr',
-'md-maxforcetol': '0.050 eV/Ang',
-'writeforces': True,
-'writecoorstep': True,
-'write-mulliken-pop': 1,
-'%block example-block': """
-first line
-second line    """,
-=======
 params_dict = {
     'xc-functional': 'LDA',
     'xc-authors': 'CA',
@@ -174,7 +148,6 @@
     'writeforces': True,
     'writecoorstep': True,
     'write-mulliken-pop': 1,
->>>>>>> 3817a671
 }
 
 parameters = Dict(dict=params_dict)
