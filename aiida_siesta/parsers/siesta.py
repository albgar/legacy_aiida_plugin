--- conflicted
+++ resolved
@@ -269,11 +269,7 @@
         xmldoc = get_parsed_xml_doc(xml_path)
         if xmldoc is None:
             self.logger.error("Malformed CML file: cannot parse")
-<<<<<<< HEAD
             raise SiestaCMLParsingError("Malformed CML file: cannot parse")
-=======
-            raise SiestaOutputParsingError("Malformed CML file: cannot parse")
->>>>>>> 5b808a68
         
         # These are examples of how we can access input items
         #
